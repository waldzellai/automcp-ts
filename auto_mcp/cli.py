--- conflicted
+++ resolved
@@ -64,11 +64,7 @@
     new_parser.add_argument(
         "-f",
         "--framework",
-<<<<<<< HEAD
-        choices=["crewai", "langgraph", "pydantic", "function"],
-=======
-        choices=["crewai", "langgraph", "pydantic", "llamaindex"],
->>>>>>> ddd40095
+        choices=["crewai", "langgraph", "pydantic", "llamaindex", "function"],
         required=True,
         help="Agent framework to use (default: crewai)"
     )
