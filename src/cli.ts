--- conflicted
+++ resolved
@@ -105,7 +105,6 @@
   readonly type: 'error';
   readonly cause: unknown;
 }
-<<<<<<< HEAD
 
 type SpawnRejection = SpawnExit | SpawnError;
 
@@ -304,154 +303,7 @@
     return Object.keys(config.frameworks);
   });
 
-=======
-
-type SpawnRejection = SpawnExit | SpawnError;
-
-const isSpawnExit = (value: unknown): value is SpawnExit =>
-  typeof value === 'object' && value !== null && (value as { type?: string }).type === 'exit';
-
-const isSpawnError = (value: unknown): value is SpawnError =>
-  typeof value === 'object' && value !== null && (value as { type?: string }).type === 'error';
-
-const formatUnknown = (value: unknown): string => {
-  if (value instanceof Error) {
-    return value.message;
-  }
-  if (typeof value === 'string') {
-    return value;
-  }
-  try {
-    return JSON.stringify(value);
-  } catch {
-    return String(value);
-  }
-};
-
-const renderCliError = (error: CliError): string => {
-  switch (error._tag) {
-    case 'TemplateFileError':
-      return `Error reading template file at ${error.path}: ${formatUnknown(error.cause)}`;
-    case 'ConfigFileError':
-      return error.reason === 'read'
-        ? `Error loading configuration file ${error.path}: ${formatUnknown(error.cause)}`
-        : `Error parsing configuration file ${error.path}: ${formatUnknown(error.cause)}`;
-    case 'InvalidFrameworkError':
-      return `Framework '${error.framework}' not found in configuration. Available frameworks: ${error.available.join(', ')}`;
-    case 'FileWriteError':
-      return `Error writing file ${error.path}: ${formatUnknown(error.cause)}`;
-    case 'FileReadError':
-      return `Error reading file ${error.path}: ${formatUnknown(error.cause)}`;
-    case 'JsonParseError':
-      return `Error parsing JSON file ${error.path}: ${formatUnknown(error.cause)}`;
-    case 'FileMissingError':
-      return `File not found: ${error.path}`;
-    case 'CommandExecutionError': {
-      const command = [error.command, ...error.args].join(' ');
-      const details = error.exitCode != null
-        ? ` (exit code ${error.exitCode}${error.signal ? `, signal ${error.signal}` : ''})`
-        : '';
-      const cause = error.cause != null ? `: ${formatUnknown(error.cause)}` : '';
-      return `Command failed: ${command}${details}${cause}`;
-    }
-    case 'InvalidTransportError':
-      return `Invalid transport: ${error.transport}`;
-  }
-};
-
-const readTemplateContent = (): Effect.Effect<string, TemplateFileError> =>
-  Effect.tryPromise({
-    try: () => readFile(TEMPLATE_FILE, 'utf-8'),
-    catch: (cause) => new TemplateFileError({ path: TEMPLATE_FILE, cause }),
-  });
-
-const readConfigContent = (): Effect.Effect<string, ConfigFileError> =>
-  Effect.tryPromise({
-    try: () => readFile(CONFIG_FILE, 'utf-8'),
-    catch: (cause) => new ConfigFileError({ path: CONFIG_FILE, reason: 'read', cause }),
-  });
-
-const parseYamlConfig = (content: string): Effect.Effect<Config, ConfigFileError> =>
-  Effect.try({
-    try: () => yaml.parse(content) as Config,
-    catch: (cause) => new ConfigFileError({ path: CONFIG_FILE, reason: 'parse', cause }),
-  });
-
-const readTextFile = (path: string): Effect.Effect<string, FileReadError> =>
-  Effect.tryPromise({
-    try: () => readFile(path, 'utf-8'),
-    catch: (cause) => new FileReadError({ path, cause }),
-  });
-
-const writeTextFile = (path: string, content: string): Effect.Effect<void, FileWriteError> =>
-  Effect.tryPromise({
-    try: () => writeFile(path, content),
-    catch: (cause) => new FileWriteError({ path, cause }),
-  });
-
-const ensureFileExists = (path: string): Effect.Effect<void, FileMissingError> =>
-  Effect.tryPromise({
-    try: () => access(path),
-    catch: () => new FileMissingError({ path }),
-  });
-
-const spawnEffect = (
-  command: string,
-  args: ReadonlyArray<string>,
-  options: SpawnOptions,
-): Effect.Effect<void, CommandExecutionError> =>
-  Effect.tryPromise({
-    try: () =>
-      new Promise<void>((resolve, reject) => {
-        const child = spawn(command, Array.from(args), options);
-        child.on('error', (cause) => {
-          reject({ type: 'error', cause } satisfies SpawnRejection);
-        });
-        child.on('exit', (code, signal) => {
-          if (code === 0) {
-            resolve();
-          } else {
-            reject({ type: 'exit', code, signal } satisfies SpawnRejection);
-          }
-        });
-      }),
-    catch: (reason) => {
-      if (isSpawnExit(reason)) {
-        return new CommandExecutionError({
-          command,
-          args,
-          exitCode: reason.code,
-          signal: reason.signal,
-        });
-      }
-      if (isSpawnError(reason)) {
-        return new CommandExecutionError({
-          command,
-          args,
-          cause: reason.cause,
-        });
-      }
-      return new CommandExecutionError({
-        command,
-        args,
-        cause: reason,
-      });
-    },
-  });
-
-const loadFrameworkConfig = (): Effect.Effect<Config, ConfigFileError> =>
-  Effect.gen(function* (_) {
-    const content = yield* _(readConfigContent());
-    return yield* _(parseYamlConfig(content));
-  });
-
-const loadAvailableFrameworksEffect = (): Effect.Effect<ReadonlyArray<string>, ConfigFileError> =>
-  Effect.gen(function* (_) {
-    const config = yield* _(loadFrameworkConfig());
-    return Object.keys(config.frameworks);
-  });
-
->>>>>>> 02dcfa96
+
 const createMcpServerFile = (directory: string, framework: string): Effect.Effect<void, CliError> =>
   Effect.gen(function* (_) {
     const config = yield* _(loadFrameworkConfig());
@@ -470,12 +322,8 @@
       if (adapterDef) {
         const firstLine = adapterDef.trim().split('\n')[0]?.trim();
         if (firstLine && firstLine.includes('=')) {
-<<<<<<< HEAD
           adapterVariableName = firstLine.split('=')[0]?.trim() ?? adapterVariableName;
-=======
-          adapterVariableName = firstLine.split('=')[0]?.trim() || adapterVariableName;
-
->>>>>>> 02dcfa96
+
         }
       }
       for (const [key, value] of Object.entries(frameworkConfig)) {
@@ -605,7 +453,7 @@
     yield* _(ensureFileExists(mcpFile));
     yield* _(ensureProjectDependencies(currentDir));
     const args = transport === 'stdio' ? ['-y', 'tsx', mcpFile] : ['-y', 'tsx', mcpFile, 'sse'];
-<<<<<<< HEAD
+
     const child = yield* _(
       spawnDetachedEffect('npx', args, { stdio: 'inherit', cwd: currentDir }),
     );
@@ -613,9 +461,6 @@
       console.log(`Server started with PID: ${child.pid}`);
       console.log('CLI exiting, server continues running in background...');
     }));
-=======
-    yield* _(spawnEffect('npx', args, { stdio: 'inherit', cwd: currentDir }));
->>>>>>> 02dcfa96
   });
 
 const initCommand = (framework: string): Effect.Effect<void, CliError> =>
